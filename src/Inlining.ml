(** Make sure the notion of Low* frames is soundly implemented in C*. In
 * particular, if a function doesn't push/pop a frame _and_ allocates, then it
 * originates from the [StackInline] or [Inline] effects and must be inlined so
 * as to perform allocations in its parent frame. *)

(** We perform a fixpoint computation on the following simple lattice:

    mustinline
      |
    safe

 * This is a whole-program analysis.
*)

open Ast
open Warnings
open PrintAst.Ops
open Common

(** A fixpoint computation ****************************************************)

(** Data structures required by [Fix] *)

module LidMap = Idents.LidMap

module ILidMap = struct
  type key = lident
  type 'data t = 'data LidMap.t ref
  let create () = ref LidMap.empty
  let clear m = m := LidMap.empty
  let add k v m = m := LidMap.add k v !m
  let find k m = LidMap.find k !m
  let iter f m = LidMap.iter f !m
end

type property = Safe | MustInline

let lub x y =
  match x, y with
  | Safe, Safe -> Safe
  | _ -> MustInline

module Property = struct
  type nonrec property = property
  let bottom = Safe
  let equal = (=)
  let is_maximal p = p = MustInline
end

module F = Fix.Make(ILidMap)(Property)

(** The actual fixpoint computation; if [f] does not push a frame and calls [g],
 * and [g] must be inlined, then [f] must be inlined too. *)
let inline_analysis map =
  let lookup lid = Hashtbl.find map lid in
  let debug_inline = Options.debug "inline" in

  (** To determine whether a function should be inlined, we use a syntactic
   * criterion: any buffer allocation that happens before a [push_frame] implies
   * the function must be inlined to be sound. Any reference to an external
   * function also is enough of a reason to inline. *)
  (** TODO: this criterion is not sound as it stands because we should also
   * check what happens _after_ the EPopFrame. *)
  let contains_alloc lid valuation expr =
    let module L = struct exception Found of string end in
    try
      ignore ((object
        inherit [_] map as super
        method! ebufcreate () t l e =
          if l = Stack then
            raise (L.Found "bufcreate")
          else
            super#ebufcreate () t l e
        method! ebufcreatel () t l e =
          if l = Stack then
            raise (L.Found "bufcreateL")
          else
            super#ebufcreatel () t l e
        method! equalified () t lid =
          (* In case we ever decide to allow wacky stuff like:
           *   let f = if ... then g else h in
           *   ignore f;
           * then this will become an over-approximation. *)
          match t with
          | TArrow _ when valuation lid = MustInline ->
              raise (L.Found (KPrint.bsprintf "transitive: %a" plid lid))
          | _ ->
              super#equalified () t lid
      end)#visit () expr);
      false
    with L.Found reason ->
      if debug_inline then
        KPrint.bprintf "%a will be inlined because: %s\n" plid lid reason;
      true
  in

  let must_inline lid valuation =
    let contains_alloc = contains_alloc lid in
    let rec walk e =
      match e.node with
      | ELet (_, body, cont) ->
          contains_alloc valuation body || walk cont
      | ESequence es ->
          let rec walk = function
            | { node = EPushFrame; _ } :: _ ->
                false
            | e :: es ->
                contains_alloc valuation e || walk es
            | [] ->
                false
          in
          walk es
      | EPushFrame ->
          fatal_error "Malformed function body %a" plid lid
      | EIfThenElse (e1, e2, e3) ->
          contains_alloc valuation e1 ||
          walk e2 ||
          walk e3
      | ESwitch (e, branches) ->
          contains_alloc valuation e ||
          List.exists (fun (_, e) ->
            walk e
          ) branches
      | EMatch (e, branches) ->
          contains_alloc valuation e ||
          List.exists (fun (_, _, e) ->
            walk e
          ) branches
      | _ ->
          contains_alloc valuation e
    in
    match lookup lid with
    | exception Not_found ->
        (* Reference to an undefined, external function. This is sound only if
         * externally-realized functions execute in their own stack frame, which
         * is fine, because they actually are, well, functions written in C. *)
        Safe
    | _, body ->
        (* Whether the function asked to be substituted is not relevant for
         * this fixpoint computation. *)
        if walk body then begin
          MustInline
        end else
          Safe
  in

  F.lfp must_inline


(* Inlining of function bodies ************************************************)

(** We rely on the textbook three-color graph traversal; inlining cycles are a
 * hard error. *)
type color = White | Gray | Black

(* A generic graph traversal + memoization combinator we use for inline
 * functions and types. *)
let rec memoize_inline map visit lid =
  let color, body = Hashtbl.find map lid in
  match color with
  | Gray ->
      fatal_error "[Frames]: cyclic dependency on %a" plid lid
  | Black ->
      body
  | White ->
      Hashtbl.add map lid (Gray, body);
      let body = visit (memoize_inline map visit) body in
      Hashtbl.add map lid (Black, body);
      body

(** For a given set of files, and a criterion that maps each function [lid] to a
 * boolean, return a function from an [lid] to its body where inlining has been
 * performed. *)
let mk_inliner files must_inline =
  let debug_inline = Options.debug "inline" in
  let wrap_comment lid term =
    if debug_inline then
      EComment (
        KPrint.bsprintf "start inlining %a" plid lid,
        term,
        KPrint.bsprintf "end inlining %a" plid lid)
    else
      term.node
  in

  (* Build a map suitable for the [memoize_inline] combinator. *)
  let map = Helpers.build_map files (fun map -> function
    | DFunction (_, _, _, _, name, _, body) ->
        Hashtbl.add map name (White, body)
    | _ ->
        ()
  ) in
  let inline_one = memoize_inline map (fun recurse -> (object(self)
    inherit [unit] map
    method eapp () t e es =
      let es = List.map (self#visit ()) es in
      match e.node with
      | EQualified lid when Hashtbl.mem map lid && must_inline lid ->
          wrap_comment lid (Helpers.safe_substitution es (recurse lid) t)
      | _ ->
          EApp (self#visit () e, es)
    method equalified () t lid =
      match t with
      | TArrow _ when Hashtbl.mem map lid && must_inline lid ->
          fatal_error "[Frames]: partially applied function; not meant to happen";
      | _ ->
          EQualified lid
  end)#visit ()) in
  inline_one

module Gen = struct
  let generated_lids = Hashtbl.create 41
  let pending_defs = ref []

  let gen_lid lid ts =
    let doc =
      let open PPrint in
      let open PrintAst in
      separate_map underscore print_typ ts
    in
    fst lid, snd lid ^ KPrint.bsprintf "__%a" PrintCommon.pdoc doc

  let register_def original_lid ts lid def =
    Hashtbl.add generated_lids (original_lid, ts) lid;
    pending_defs := def () :: !pending_defs;
    lid

  let clear () =
    let r = List.rev !pending_defs in
    pending_defs := [];
    r
end


let monomorphize files =
  let map = Helpers.build_map files (fun map -> function
    | DFunction (cc, flags, n, t, name, b, body) ->
        if n > 0 then
          Hashtbl.add map name (cc, flags, n, t, name, b, body)
    | _ ->
        ()
  ) in

  (* Same as [monomorphize_data_types] *)
  let monomorphize = object(self)

    inherit [unit] map

    method! visit_file _ file =
      let name, decls = file in
      name, KList.map_flatten (function
        | DFunction (cc, flags, n, ret, name, binders, body) ->
            if Hashtbl.mem map name then
              []
            else begin
              assert (n = 0);
              let d = DFunction (cc, flags, n, ret, name, binders, self#visit () body) in
              Gen.clear () @ [ d ]
            end
        | d ->
            [ d ]
      ) decls

    method etapp env _ e ts =
      match e.node with
      | EQualified lid ->
          if not (Hashtbl.mem map lid) then
            (* External function. Bail. *)
            (self#visit env e).node
          else begin
            try
              (* Already monomorphized? *)
              EQualified (Hashtbl.find Gen.generated_lids (lid, ts))
            with Not_found ->
              (* Need to generate a new instance. *)
              let cc, flags, n, ret, name, binders, body = Hashtbl.find map lid in
              if n <> List.length ts then begin
                KPrint.bprintf "%a is not fully type-applied!\n" plid lid;
                (self#visit env e).node
              end else
                (* See comments in [DataTypes.ml] for the reason behind this
                 * thunk. *)
                let name = Gen.gen_lid name ts in
                let def () =
                  let ret = DeBruijn.subst_tn ts ret in
                  let binders = List.map (fun { node; typ } ->
                    { node; typ = DeBruijn.subst_tn ts typ }
                  ) binders in
                  let body = DeBruijn.subst_ten ts body in
                  let body = self#visit env body in
                  DFunction (cc, flags, 0, ret, name, binders, body)
                in
                EQualified (Gen.register_def lid ts name def)
          end
<<<<<<< HEAD
      (* If I understand this code correctly, we should ignore type applications to operators since they are assumed
         to be primtive C operators at this point. *)
      | EOp (_, _) ->
          (* KPrint.bprintf "%a operator in type application\n" pexpr e; *)
          (self#visit env e).node
=======
      | EOp (_, _) ->
         (self#visit env e).node
>>>>>>> 9bc9e100
      | _ ->
          KPrint.bprintf "%a is not an lid in the type application\n" pexpr e;
          (self#visit env e).node

  end in

  Helpers.visit_files () monomorphize files


(** A whole-program transformation that inlines functions according to... *)
let inline_function_frames files =

  (* ... our criterion for determining whether a function must be inlined or not... *)
  let must_inline, must_disappear =
    (* ... we map each [lid] to a pair of:
     * - a boolean, i.e. whether the user demanded inlining (via the
     *   substitute attribute), and
     * - the body, which [inline_analysis] needs to figure out if the function
     *   allocates without pushing a frame, meaning it must be inlined. *)
    let map = Helpers.build_map files (fun map -> function
      | DFunction (_, flags, _, _, name, _, body) ->
          Hashtbl.add map name (List.exists ((=) Substitute) flags, body)
      | _ ->
          ()
    ) in
    let valuation = inline_analysis map in
    let must_disappear lid = valuation lid = MustInline in
    let must_inline lid = fst (Hashtbl.find map lid) || must_disappear lid in
    must_inline, must_disappear
  in

  (* We create an inliner based on this criterion. *)
  let inline_one = mk_inliner files must_inline in

  (* A map that *eventually* will contain the exactly the set of [lid]s that can
   * be safely marked as private. The invariant is not established yet. *)
  let safely_private = Hashtbl.create 41 in
  let safely_inline = Hashtbl.create 41 in
  List.iter (fun (_, decls) ->
    List.iter (function
      | DGlobal (flags, name, _, _)
      | DFunction (_, flags, _, _, name, _, _) ->
          if List.mem Private flags then
            Hashtbl.add safely_private name ();
          if List.mem CInline flags then
            Hashtbl.add safely_inline name ()
      | _ ->
          ()
    ) decls
  ) files;

  (* Note that because of bundling, we no longer have the invariant that the
   * left-hand-side of an [lident] maps to the name of the file it originates
   * from. *)
  let file_of = Bundle.mk_file_of files in

  let cross_call name1 name2 =
    let file1 = file_of name1 in
    let file2 = file_of name2 in
    let should_drop = function
      | Some f -> Drop.file f
      | None -> false
    in
    file1 <> file2 &&
    not (should_drop file1 || should_drop file2)
  in

  (* A visitor that, when passed a function's name and body, detect
   * cross-translation unit calls and drops the [Private] qualifier from the
   * callee. *)
  let unmark_private_in name body =
    let warn_and_remove name' =
      (* There is a cross-compilation-unit call from [name] to
       * [name‘], meaning that the latter cannot safely remain
       * inline. *)
      if cross_call name name' && Hashtbl.mem safely_private name' then begin
        Warnings.maybe_fatal_error ("", LostStatic (file_of name, name, file_of name', name'));
        Hashtbl.remove safely_private name'
      end;
      if cross_call name name' && Hashtbl.mem safely_inline name' then begin
        Warnings.maybe_fatal_error ("", LostInline (file_of name, name, file_of name', name'));
        Hashtbl.remove safely_inline name'
      end
    in
    ignore ((object(self)
      inherit [unit] map
      method eapp () _ e es =
        match e.node with
        | EQualified name' ->
            warn_and_remove name';
            EApp (e, List.map (self#visit ()) es)
        | _ ->
            EApp (self#visit () e, List.map (self#visit ()) es)
      method equalified () _ name' =
        warn_and_remove name';
        EQualified name'
    end)#visit () body)
  in

  (* - Each function that must be inlined for soundness is dropped.
   * - The memoizing inliner is called for each function's body.
   * - Cross-translation unit calls are detected and [Private] qualifiers are
   *   dropped accordingly.
   * *)
  let files = filter_decls (function
    | DFunction (cc, flags, n, ret, name, binders, _) ->
        if must_disappear name && Simplify.target_c_name name <> "main" then
          None
        else
          let body = inline_one name in
          unmark_private_in name body;
          Some (DFunction (cc, flags, n, ret, name, binders, body))
    | d ->
        (* Note: not inlining globals because F* should forbid top-level
         * effects...? *)
        Some d
  ) files in

  (* The invariant for [safely_private] is now established, and we drop those
   * functions that cannot keep their [Private] flag. *)
  let files =
    let keep_if table flag name flags =
      if not (Hashtbl.mem table name) || Simplify.target_c_name name = "main" then
        List.filter ((<>) flag) flags
      else
        flags
    in
    let filter name flags =
      let flags = keep_if safely_private Private name flags in
      if !Options.cc = "compcert" then
        keep_if safely_inline CInline name flags
      else
        flags
    in
    filter_decls (function
      | DFunction (cc, flags, n, ret, name, binders, body) ->
          Some (DFunction (cc, filter name flags, n, ret, name, binders, body))
      | DGlobal (flags, name, e, t) ->
          Some (DGlobal (filter name flags, name, e, t))
      | d ->
          Some d
    ) files
  in

  files


(* Monomorphize types *********************************************************)

let inline_type_abbrevs files =
  let rec add_decl map = function
  | DTypeMutual type_decls ->
    List.iter (add_decl map) type_decls
  | DType (lid, _, _, Abbrev t) -> Hashtbl.add map lid (White, t)
  | _ -> ()
  in let map = Helpers.build_map files add_decl in

  let inliner inline_one = object(self)
    inherit [unit] map
    method tapp () lid ts =
      try DeBruijn.subst_tn (List.map (self#visit_t ()) ts) (inline_one lid)
      with Not_found -> TApp (lid, List.map (self#visit_t ()) ts)
    method tqualified () lid =
      try inline_one lid
      with Not_found -> TQualified lid
  end in

  let inline_one = memoize_inline map (fun recurse -> (inliner recurse)#visit_t ()) in

  let files = Helpers.visit_files () (inliner inline_one) files in

  (* After we've inlined things, drop type abbreviations definitions now. This
   * is important, as the monomorphization of data types relies on all types
   * being fully applied (i.e. no more TBound), and leaving things such as:
   *   type pair a b = Tuple (1, 0)
   * breaks this invariant. *)
  filter_decls (function
    | DType (lid, flags, n, Abbrev def) ->
        if n = 0 then
          Some (DType (lid, flags, n, Abbrev def))
        else
          (* A type definition with parameters is not something we'll be able to
           * generate code for (at the moment). So, drop it. *)
          None
    | d ->
        Some d
  ) files


(* Type applications are needed by the checker, even though they may refer to
 * things we won't compile, ever (e.g. from Prims). *)
let drop_type_applications files =
  Helpers.visit_files () (object
    inherit [unit] map
    method tapp _ _ _ =
      TAny
  end) files


(* Drop unused private functions **********************************************)

(* Private functions are marked as static. The C compiler errors out if a
 * function is marked as static AND is not used within this translation unit.
 * We just perform a per-file reachability analysis starting from non-private
 * functions. Note to my future self: errors may arise if the only use site is a
 * macro that drops its parameter... check kremlib.h! *)
let drop_unused files =
  (** Serves the dual purpose of marking which nodes have been visited (for the
   * graph traversal) and, as a consequence, of knowning for a given private
   * function if it was reachable starting from a non-private one. *)
  let visited = Hashtbl.create 41 in
  let body_of_lid = Helpers.build_map files (fun map -> function
    | DFunction (_, _, _, _, name, _, body)
    | DGlobal (_, name, _, body) ->
        Hashtbl.add map name body
    | _ ->
        ()
  ) in
  let rec visit before lid =
    if Hashtbl.mem visited lid then
      ()
    else begin
      Hashtbl.add visited lid ();
      if Options.debug "reachability" then
        KPrint.bprintf "marking %a as used (via: %s) \n" plid lid
          (String.concat " <- " (List.map (fun lid -> KPrint.bsprintf "%a" plid lid) before));
      match Hashtbl.find body_of_lid lid with
      | exception Not_found -> ()
      | body -> visit_e (lid :: before) body
    end
  and visit_e before body =
    ignore ((object
      inherit [_] map
      method equalified () _ lid =
        visit before lid;
        EQualified lid
    end)#visit () body)
  in
  iter_decls (function
    | DFunction (_, flags, _, _, lid, _, body)
    | DGlobal (flags, lid, _, body) ->
        if not (List.exists ((=) Private) flags) && not (Drop.lid lid) then begin
          Hashtbl.add visited lid ();
          visit_e [lid] body
        end
    | _ ->
        ()
  ) files;
  filter_decls (fun d ->
    match d with
    | DGlobal (flags, lid, _, _)
    | DFunction (_, flags, _, _, lid, _, _) ->
        if (List.exists ((=) Private) flags || Drop.lid lid) && not (Hashtbl.mem visited lid) then
          None
        else
          Some d
    | d ->
        Some d
  ) files

let drop_polymorphic_functions files =
  filter_decls (function
    | Ast.DFunction (_, _, n, _, _, _, _) when n > 0 ->
        None
    | _ as d ->
        Some d
  ) files<|MERGE_RESOLUTION|>--- conflicted
+++ resolved
@@ -292,16 +292,11 @@
                 in
                 EQualified (Gen.register_def lid ts name def)
           end
-<<<<<<< HEAD
       (* If I understand this code correctly, we should ignore type applications to operators since they are assumed
          to be primtive C operators at this point. *)
       | EOp (_, _) ->
           (* KPrint.bprintf "%a operator in type application\n" pexpr e; *)
-          (self#visit env e).node
-=======
-      | EOp (_, _) ->
          (self#visit env e).node
->>>>>>> 9bc9e100
       | _ ->
           KPrint.bprintf "%a is not an lid in the type application\n" pexpr e;
           (self#visit env e).node

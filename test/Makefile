# A minimalistic Makefile for calling Kremlin... KOPTS is for user-defined flags
# (e.g. KOPTS="-cc clang -ccopt -fsanitize=undefined,address -ccopt -Wno-non-literal-null-conversion -Wno-unused-value")
READLINK	= $(shell which greadlink >/dev/null 2>&1 && echo greadlink || echo readlink)
CRYPTO		= $(FSTAR_HOME)/examples/low-level/crypto
CRYPTO_OPTS	= -I $(CRYPTO) -I $(CRYPTO)/real
TEST_OPTS	= -add-include '"testlib.h"' -I . ../kremlib/testlib.c -warn-error @4
KRML_BIN	= ../_build/src/Kremlin.native
KRML		= $(KRML_BIN) $(KOPTS) $(TEST_OPTS)
FILES		= \
  TestKremBytes.exe Hoisting.exe Flat.exe Renaming.exe Vla.exe Inline.exe \
  Private.exe ML16.exe Abbrev.exe Tuples.exe \
  DataTypesSimple.exe DataTypes.exe Parameterized.exe \
  Scope.exe Attributes.exe Unsound.exe Substitute.exe \
  InlineTest.exe Ghost1.exe Loops.exe Structs.exe \
  TotalLoops.exe \
  Recursive.exe RecursivePoly.exe Structs2.exe StringLit.exe \
  FunctionalEncoding.exe FunPtr.exe Test128.exe \
  CheckedInt.exe Polymorphic.exe GcTypes.exe BadMatch.exe C89.exe \
  PatternAny.exe Debug.exe hello-system/HelloSystem.exe Server.exe \
  ExitCode.exe DataTypesMut.exe ParamAbbrev.exe Null.exe Failwith.exe \
  CustomEq.exe Uu.exe WildCard.exe UnusedParameter.exe EqB.exe MutRec.exe \
<<<<<<< HEAD
  MallocFree.exe TestAlloca.exe OptimizedOption.exe PushPop.exe
=======
  MallocFree.exe TestAlloca.exe OptimizedOption.exe EtaStruct.exe
>>>>>>> 91950121
CUSTOM		= count-uu
EXTRA_FILES	= \
  $(CRYPTO)/Crypto.Symmetric.Chacha20.exe
WASM_FILES	= \
  WasmTrap.wasm Wasm1.wasm Wasm2.wasm Wasm3.wasm
NEGATIVE	= false
# Chacha20: need to pass StackInline information properly
# HigherOrder: need to implement "natural arity" tracking
BROKEN		= \
  $(CRYPTO)/Crypto.Symmetric.Chacha20.wasm HigherOrder.exe
WEB_DIR		?= web

all: standalone extra
wasm: wasm-standalone wasm-extra
external: hacl-test
everything: all wasm external

# The standalone tests don't need a source checkout of F* to run
standalone: $(FILES) $(subst .exe,.krml,$(FILES)) $(CUSTOM)
extra: $(EXTRA_FILES) $(subst .exe,.krml,$(EXTRA_FILES))
wasm-standalone: $(WASM_FILES)
wasm-extra: hacl-algs

.PRECIOUS: %.krml

# A common target to produce a .krml file
%.krml: %.fst
	$(KRML) $(EXTRA) -tmpdir $(subst .krml,.out,$@) -skip-translation $<
	cp $(subst .krml,.out,$@)/out.krml $@

# Then, from there on, a specific target for native C compilation
%.exe: %.krml $(KRML_BIN)
	$(KRML) $(EXTRA) -tmpdir $(subst .exe,.out,$@) -no-prefix $(notdir $*) -o $@ $<
	$$($(READLINK) -f $@)

# Various flags to be passed to some targets...
Structs2.exe: EXTRA = -wasm -d force-c -drop C,TestLib wasm-stubs.c
ML16.exe: EXTRA = ml16-native.c
Scope.exe: EXTRA = -ccopt -O3
Test128.exe: EXTRA = -fnouint128 -static-header FStar -fsopt --normalize_pure_terms_for_extraction
HigherOrder.exe: EXTRA = -warn-error +9
C89.exe: EXTRA = -ccopts -Wno-long-long,-Wno-format,-pedantic -fc89
Debug.exe: EXTRA = -d c-calls
Server.exe: EXTRA = -add-include '"kremstr.h"' main-Server.c
StringLit.exe: EXTRA = ../kremlib/kremstr.c -add-include '"kremstr.h"'
Failwith.exe: EXTRA = -add-include '"kremstr.h"'
TailCalls.exe: EXTRA = -add-include '"kremstr.h"' -ftail-calls
FunctionalEncoding.exe: EXTRA = -add-include '"kremstr.h"'
$(CRYPTO)/Crypto.Symmetric.Chacha20.exe: EXTRA+=$(CRYPTO_OPTS) main-Chacha.c
hello-system/HelloSystem.exe: EXTRA = -add-include '"system.h"' \
	hello-system/system.c -I hello-system -no-prefix SystemNative \
	-drop SystemNative -add-include '<netdb.h>'
TestKremBytes.exe: EXTRA = -add-include '"krembytes.h"' -add-include \
	'"kremstr.h"' -drop FStar.Bytes ../kremlib/kremstr.c
TestAlloca.exe: EXTRA = -falloca
EtaStruct.exe: EXTRA = -fnostruct-passing

# Some custom targets

SED=$(shell which gsed >/dev/null 2>&1 && echo gsed || echo sed)
count-uu: Uu.exe
	[ `grep uu___ Uu.out/Uu.c | \
	  $(SED) 's/.*\(uu____\([0-9]\+\)\).*/\1/g' \
	  | uniq | wc -l | bc` = 1 ]

# External C tests that leverage other projects.
.PHONY: hacl-test
hacl-test:
	$(MAKE) -C $(HACL_HOME)/secure_api krml-test-hacl.exe
	$(HACL_HOME)/secure_api/krml-test-hacl.exe

# A target for WASM compilation. All WASM targets get the -wasm flag;
# some specific targets may override NEGATIVE for negative tests.
%.wasm: EXTRA += -wasm
%.wasm: %.krml $(KRML_BIN)
	$(KRML) $(EXTRA) -tmpdir $(subst .wasm,.out,$@) $(JSFILES) -no-prefix $(notdir $*) $<
	cd $*.out && \
	  if ! $(NEGATIVE); then $(shell which d8) main.js; \
	  else ! $(shell which d8) main.js; fi && \
	  cd .. && cp $*.out/$(subst .,_,$(notdir $(basename $@))).wasm $@
	# cd $*.out && ch -Wasm main.js

# Customizing some WASM targets.
$(CRYPTO)/Crypto.Symmetric.Chacha20.wasm: JSFILES=main-Chacha.js
$(CRYPTO)/Crypto.Symmetric.Chacha20.wasm: EXTRA+=$(CRYPTO_OPTS) -drop FStar
WasmTrap.wasm: NEGATIVE = true

# External WASM targets: recycle the HACL* Makefile!
HACL_DROP=Prims,Hacl.UInt8,Hacl.UInt16,Hacl.UInt32,Hacl.UInt64,Hacl.UInt128,Hacl.Endianness,Hacl.Cast,Hacl.Spe.*,Hacl.Spec.*,Spec.*,Seq.*
HACL_ALGS=CHACHA SALSA CURVE POLY ED HMAC

# Arguments to the meta-rule
CHACHA=$(HACL_HOME)/code/salsa-family
CHACHA_DIR=chacha-c
CHACHA_TEST=Hacl.Test.Chacha20.krml
CHACHA_ARGS=-bundle 'Chacha20=Hacl.Impl.*,Chacha20,Hacl.Lib.*'

SALSA=$(HACL_HOME)/code/salsa-family
SALSA_DIR=salsa-c
SALSA_TEST=Hacl.Test.Salsa20.krml
SALSA_ARGS=-bundle 'Salsa20=Salsa20,Hacl.Impl.*,Hacl.Lib.*'

CURVE=$(HACL_HOME)/code/curve25519
CURVE_DIR=x25519-c
CURVE_TEST=Hacl.Test.X25519.krml
CURVE_ARGS=-bundle 'Curve25519=Hacl.Bignum,Hacl.Bignum.*,Hacl.EC,Hacl.EC.*'

POLY=$(HACL_HOME)/code/poly1305
POLY_DIR=poly-c
POLY_TEST=Hacl.Test.Poly1305_64.krml
POLY_ARGS=-bundle 'Poly1305_64=Hacl.Bignum.*,Hacl.Impl.*,Hacl.Standalone.*,Poly1305_64' \
  -drop AEAD_Poly1305_64

ED=$(HACL_HOME)/code/ed25519
ED_DIR=ed25519-c
ED_TEST=Hacl.Test.Ed25519.krml
ED_ARGS=-bundle 'Ed25519=Ed25519,Hacl.EC,Hacl.EC.*,Hacl.Impl.*,Hacl.Lib.*,Hacl.Bignum.*,Hacl.Bignum25519,Hacl.Bignum,Hacl.Spec.*,SHA2_512,Hacl.Hash.*' \

HMAC=$(HACL_HOME)/code/hmac
HMAC_DIR=hmac-c
HMAC_TEST=Hacl.Test.HMAC.SHA2_256.krml
HMAC_ARGS=-bundle 'HMAC_SHA2_256=Hacl.Hash.Lib.Create,Hacl.Hash.Lib.LoadStore,Hacl.Hash.SHA2_256,Hacl.HMAC.SHA2_256,HMAC_SHA2_256'

# A template that uses the global namespace as an associative array. Note:
# equals sign is not Make 3.81-compatible (last GPLv2 version on OSX).
define HACL_template
.PHONY: $$($(1))/$$($(1)_TEST)
$$($(1))/$$($(1)_TEST):
	KREMLIN_ARGS=-wasm $$(MAKE) -C $$($(1)) $$($(1)_DIR)/out.krml
	[ -e $$(subst .krml,.out,$$@) ] || ln -sf $$($(1))/$$($(1)_DIR) $$(subst .krml,.out,$$@)
	cp $$(subst .krml,.out,$$@)/out.krml $$@

$$($(1))/$$(subst .krml,.wasm,$$($(1)_TEST)): EXTRA+=-drop $$(HACL_DROP) $$($(1)_ARGS)
hacl-algs: $$($(1))/$$(subst .krml,.wasm,$$($(1)_TEST))

clean-$(1):
	$(MAKE) -C $$($1) clean
clean-hacl: clean-$(1)

web-$(1): web-head $$($(1))/$$(subst .krml,.wasm,$$($(1)_TEST))
	cp -R $$($(1))/$$($(1)_DIR) $$(WEB_DIR)/
	echo "<li><a href=\"$$($(1)_DIR)/main.html\">$$($(1)_DIR)</a>" >> $(WEB_DIR)/index.html
web-body: web-$(1)
endef

# Evaluate the meta-rule for each algorithm.
$(foreach alg,$(HACL_ALGS),$(eval $(call HACL_template,$(alg))))

clean:
	rm -rf *.exe *.dSYM *.out *.wasm *.krml $(WEB_DIR)

distclean: clean clean-hacl
	$(MAKE) -C $(HACL_HOME)/secure_api clean

# Generation of a mini-website
web-head:
	mkdir -p $(WEB_DIR)
	echo "<h1>WHACL* -- Web HACL*</h1><ul>" > $(WEB_DIR)/index.html

web-body: web-head

$(WEB_DIR): web-body<|MERGE_RESOLUTION|>--- conflicted
+++ resolved
@@ -19,11 +19,7 @@
   PatternAny.exe Debug.exe hello-system/HelloSystem.exe Server.exe \
   ExitCode.exe DataTypesMut.exe ParamAbbrev.exe Null.exe Failwith.exe \
   CustomEq.exe Uu.exe WildCard.exe UnusedParameter.exe EqB.exe MutRec.exe \
-<<<<<<< HEAD
-  MallocFree.exe TestAlloca.exe OptimizedOption.exe PushPop.exe
-=======
-  MallocFree.exe TestAlloca.exe OptimizedOption.exe EtaStruct.exe
->>>>>>> 91950121
+  MallocFree.exe TestAlloca.exe OptimizedOption.exe PushPop.exe EtaStruct.exe
 CUSTOM		= count-uu
 EXTRA_FILES	= \
   $(CRYPTO)/Crypto.Symmetric.Chacha20.exe
